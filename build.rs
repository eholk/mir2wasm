--- conflicted
+++ resolved
@@ -12,11 +12,7 @@
 #[cfg(target_os="linux")]
 mod config {
     pub const DOWLOAD_WASM: bool = true;
-<<<<<<< HEAD
     pub const WASM_BUILD: &'static str = "14533";
-=======
-    pub const WASM_BUILD: &'static str = "9901";
->>>>>>> 2fdc2fdb
     pub const OS_NAME: &'static str = "linux";
 }
 
